use super::{dockerfile_generation::DockerfileGenerator, DockerBuilderOptions, ImageBuilder};
use crate::nixpacks::{
    builder::docker::dockerfile_generation::OutputDir, environment::Environment, files,
    logger::Logger, plan::BuildPlan,
};
use anyhow::{bail, Context, Ok, Result};

use std::{
    fmt::format,
    fs::{self, File},
    process::Command,
    time::{Duration, Instant},
};
use tempdir::TempDir;
use uuid::Uuid;

pub struct DockerImageBuilder {
    logger: Logger,
    options: DockerBuilderOptions,
}

impl ImageBuilder for DockerImageBuilder {
    fn create_image(&self, app_src: &str, plan: &BuildPlan, env: &Environment) -> Result<()> {
        let id = Uuid::new_v4();

        let dir = match &self.options.out_dir {
            Some(dir) => dir.into(),
            None => {
                let tmp = TempDir::new("nixpacks").context("Creating a temp directory")?;
                tmp.into_path()
            }
        };
        let name = self.options.name.clone().unwrap_or_else(|| id.to_string());
        let output = OutputDir::new(dir)?;
        output.ensure_output_exists()?;

        let dockerfile = plan
            .generate_dockerfile(&self.options, env, &output)
            .context("Generating Dockerfile for plan")?;

        // If printing the Dockerfile, don't write anything to disk
        if self.options.print_dockerfile {
            println!("{}", dockerfile);
            return Ok(());
        }

        println!("{}", plan.get_build_string()?);

        self.write_app(app_src, &output).context("Writing app")?;
        self.write_dockerfile(dockerfile, &output)
            .context("Writing Dockerfile")?;
        plan.write_supporting_files(&self.options, env, &output)
            .context("Writing supporting files")?;

        // Only build if the --out flag was not specified
        if self.options.out_dir.is_none() {
            let mut docker_build_cmd = self.get_docker_build_cmd(plan, name.as_str(), &output)?;

            let start_time = Instant::now();
            // Execute docker build
            let build_result = docker_build_cmd.spawn()?.wait().context("Building image")?;
            let duration = start_time.elapsed();
            println!("Total time taken: {} ms", duration.as_millis());

            if !build_result.success() {
                bail!("Docker build failed")
            }

            self.logger.log_section("Successfully Built!");
            println!("\nRun:");
            println!("  docker run -it {}", name);
        } else {
            println!("\nSaved output to:");
            println!("  {}", output.root.to_str().unwrap());
        }

        Ok(())
    }
}

impl DockerImageBuilder {
    pub fn new(logger: Logger, options: DockerBuilderOptions) -> DockerImageBuilder {
        DockerImageBuilder { logger, options }
    }

    fn run_daemonless(&self, plan: &BuildPlan, output: &OutputDir, name: &str) -> Result<Command> {
        println!("Building with Buildkit in Daemonless mode");
        let mut docker_build_cmd = Command::new("docker");

        if docker_build_cmd.output().is_err() {
            bail!("Please install Docker to build the app https://docs.docker.com/engine/install/")
        }

        let target_dir = "/build-dir";
        // let cache_dir = "/Users/ahmedmozaly/railway/builder-cache/buildkit";
        let cache_dir = "/builder_files/buildkit";

        docker_build_cmd
        .arg("run")
        .arg("-it")
        .arg("--privileged")
        .arg("-v")
        .arg(format!("{}:{}/", &output.root.display().to_string(), target_dir))
        .arg("-v")
        .arg(format!("{}:/cache-dir", cache_dir))
        .arg("--entrypoint")
        .arg("buildctl-daemonless.sh")
        .arg("moby/buildkit:master")
        .arg("build")
        .arg("--frontend")
        .arg("dockerfile.v0")
        .arg("--local")
        .arg(format!("context={}",target_dir))
        .arg("--local")
        .arg(format!("dockerfile={}/.nixpacks", target_dir))
        .arg("--import-cache")
        .arg("type=local,src=/cache-dir")
        .arg("--output")
        .arg(format!("type=image,name=us-west1-docker.pkg.dev/railway-infra-dev/railway-docker-internal-dev/{}", name))
        .arg("--export-cache")
        .arg("type=local,dest=/cache-dir,mode=max");

        Ok(docker_build_cmd)
    }

    fn run_kaniko(&self, plan: &BuildPlan, output: &OutputDir, name: &str) -> Result<Command> {
        println!("Building with  Kaniko");
        let mut docker_build_cmd = Command::new("docker");

        if docker_build_cmd.output().is_err() {
            bail!("Please install Docker to build the app https://docs.docker.com/engine/install/")
        }

        let context_dir = &output.root.display().to_string();
<<<<<<< HEAD
        let cache_dir = "/Users/ahmedmozaly/railway/builder-cache/kaniko";
        let gcloud_idr = "/Users/ahmedmozaly/.config/gcloud";
        let container_build_dir = "/workspace";
=======
        println!("Context dir: {}", context_dir);

        let cache_dir = "/builder-files/kaniko-cache";
        let gcloud_idr = "/Users/ahmedmozaly";
        let container_root_dir = "/workspace";
>>>>>>> a788ed12

        docker_build_cmd
            .arg("run")
            .arg("-v")
<<<<<<< HEAD
            .arg(format!("{}:/root/.config/gcloud", gcloud_idr))
=======
            .arg(format!(
                "{}/.config/gcloud:/root/.config/gcloud",
                gcloud_idr
            ))
>>>>>>> a788ed12
            .arg("-v")
            .arg(format!("{}:{}", context_dir, container_root_dir))
            .arg("gcr.io/kaniko-project/executor:latest")
            .arg("--dockerfile")
<<<<<<< HEAD
            .arg(format!("{}/.nixpacks/Dockerfile", container_build_dir))
=======
            .arg(format!("{}/.nixpacks/Dockerfile", container_root_dir))
>>>>>>> a788ed12
            .arg("--destination")
            .arg(format!("gcr.io/railway-infra-staging/{}", name.to_string()))
            .arg("--cache=true")
            .arg(format!("--cache-dir={}", cache_dir))
            .arg("--cache-copy-layers")
            .arg("--cache-run-layers")
            .arg("--context")
<<<<<<< HEAD
            .arg(container_build_dir);
=======
            .arg(container_root_dir);
>>>>>>> a788ed12

        Ok(docker_build_cmd)
    }

    fn run_docker(&self, plan: &BuildPlan, output: &OutputDir, name: &str) -> Result<Command> {
        println!("Building with Buildkit");
        let mut docker_build_cmd = Command::new("docker");

        if docker_build_cmd.output().is_err() {
            bail!("Please install Docker to build the app https://docs.docker.com/engine/install/")
        }

        // Enable BuildKit for all buildsddd
        docker_build_cmd.env("DOCKER_BUILDKIT", "1");
        println!("output dir {}", &output.root.display().to_string());

        docker_build_cmd
            .arg("build")
            .arg(&output.root)
            .arg("-f")
            .arg(&output.get_absolute_path("Dockerfile"))
            .arg("-t")
            .arg(name);

        if self.options.quiet {
            docker_build_cmd.arg("--quiet");
        }

        if self.options.no_cache {
            docker_build_cmd.arg("--no-cache");
        }

        // Add build environment variables
        for (name, value) in &plan.variables.clone().unwrap_or_default() {
            docker_build_cmd
                .arg("--build-arg")
                .arg(format!("{}={}", name, value));
        }

        // Add user defined tags and labels to the image
        for t in self.options.tags.clone() {
            docker_build_cmd.arg("-t").arg(t);
        }
        for l in self.options.labels.clone() {
            docker_build_cmd.arg("--label").arg(l);
        }
        for l in self.options.platform.clone() {
            docker_build_cmd.arg("--platform").arg(l);
        }

        Ok(docker_build_cmd)
    }

    fn get_docker_build_cmd(
        &self,
        plan: &BuildPlan,
        name: &str,
        output: &OutputDir,
    ) -> Result<Command> {
<<<<<<< HEAD
        println!("output dir {}", &output.root.display().to_string());
        self.run_daemonless(plan, output, name)
=======
        self.run_kaniko(plan, output, name)
>>>>>>> a788ed12
    }

    fn write_app(&self, app_src: &str, output: &OutputDir) -> Result<()> {
        files::recursive_copy_dir(app_src, &output.root)
    }

    fn write_dockerfile(&self, dockerfile: String, output: &OutputDir) -> Result<()> {
        let dockerfile_path = output.get_absolute_path("Dockerfile");
        File::create(dockerfile_path.clone()).context("Creating Dockerfile file")?;
        fs::write(dockerfile_path, dockerfile)?;

        Ok(())
    }
}<|MERGE_RESOLUTION|>--- conflicted
+++ resolved
@@ -132,38 +132,19 @@
         }
 
         let context_dir = &output.root.display().to_string();
-<<<<<<< HEAD
         let cache_dir = "/Users/ahmedmozaly/railway/builder-cache/kaniko";
         let gcloud_idr = "/Users/ahmedmozaly/.config/gcloud";
         let container_build_dir = "/workspace";
-=======
-        println!("Context dir: {}", context_dir);
-
-        let cache_dir = "/builder-files/kaniko-cache";
-        let gcloud_idr = "/Users/ahmedmozaly";
-        let container_root_dir = "/workspace";
->>>>>>> a788ed12
 
         docker_build_cmd
             .arg("run")
             .arg("-v")
-<<<<<<< HEAD
             .arg(format!("{}:/root/.config/gcloud", gcloud_idr))
-=======
-            .arg(format!(
-                "{}/.config/gcloud:/root/.config/gcloud",
-                gcloud_idr
-            ))
->>>>>>> a788ed12
             .arg("-v")
-            .arg(format!("{}:{}", context_dir, container_root_dir))
+            .arg(format!("{}:{}", context_dir, container_build_dir))
             .arg("gcr.io/kaniko-project/executor:latest")
             .arg("--dockerfile")
-<<<<<<< HEAD
             .arg(format!("{}/.nixpacks/Dockerfile", container_build_dir))
-=======
-            .arg(format!("{}/.nixpacks/Dockerfile", container_root_dir))
->>>>>>> a788ed12
             .arg("--destination")
             .arg(format!("gcr.io/railway-infra-staging/{}", name.to_string()))
             .arg("--cache=true")
@@ -171,11 +152,7 @@
             .arg("--cache-copy-layers")
             .arg("--cache-run-layers")
             .arg("--context")
-<<<<<<< HEAD
             .arg(container_build_dir);
-=======
-            .arg(container_root_dir);
->>>>>>> a788ed12
 
         Ok(docker_build_cmd)
     }
@@ -235,12 +212,8 @@
         name: &str,
         output: &OutputDir,
     ) -> Result<Command> {
-<<<<<<< HEAD
         println!("output dir {}", &output.root.display().to_string());
         self.run_daemonless(plan, output, name)
-=======
-        self.run_kaniko(plan, output, name)
->>>>>>> a788ed12
     }
 
     fn write_app(&self, app_src: &str, output: &OutputDir) -> Result<()> {
