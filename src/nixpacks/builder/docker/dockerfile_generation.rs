use super::{
    file_server::FileServerConfig, incremental_cache::IncrementalCache, utils, DockerBuilderOptions,
};
use crate::nixpacks::{
    app,
    environment::Environment,
    images::DEFAULT_BASE_IMAGE,
    nix::{create_nix_expressions_for_phases, nix_file_names_for_phases},
    plan::{
        phase::{Phase, StartPhase},
        BuildPlan,
    },
};
use anyhow::{Context, Ok, Result};
use indoc::formatdoc;
use path_slash::PathBufExt;
use std::{
    fs::{self, File},
    io::Write,
    path::{Path, PathBuf},
};

const NIXPACKS_OUTPUT_DIR: &str = ".nixpacks";
pub const APP_DIR: &str = "/app/";

#[derive(Debug, Clone)]
pub struct OutputDir {
    pub root: PathBuf,
    pub asset_root: PathBuf,
    pub is_temp: bool,
}

impl OutputDir {
    pub fn new(root: PathBuf, is_temp: bool) -> Result<Self> {
        let root = root;
        let asset_root = PathBuf::from(NIXPACKS_OUTPUT_DIR);

        Ok(Self {
            root,
            asset_root,
            is_temp,
        })
    }

    pub fn from(root: &str, is_temp: bool) -> Result<Self> {
        Self::new(PathBuf::from(root), is_temp)
    }

    /// Ensure that the output directory and all necessary subdirectories exist.
    pub fn ensure_output_exists(&self) -> Result<()> {
        // Create the root output directory if needed
        if fs::metadata(&self.root).is_err() {
            fs::create_dir_all(&self.root).context("Creating output directory")?;
        }

        // Create the assets directory if it doesn't exist
        let full_asset_path = self.root.join(self.asset_root.clone());
        if fs::metadata(&full_asset_path).is_err() {
            fs::create_dir_all(&full_asset_path).context("Creating assets directory")?;
        }

        Ok(())
    }

    pub fn get_relative_path<P: AsRef<Path>>(&self, path: P) -> PathBuf {
        self.asset_root.join(path)
    }

    pub fn get_absolute_path<P: AsRef<Path>>(&self, path: P) -> PathBuf {
        self.root.join(self.get_relative_path(path))
    }
}

impl Default for OutputDir {
    fn default() -> Self {
        Self::from(".", false).unwrap()
    }
}

pub trait DockerfileGenerator {
    fn generate_dockerfile(
        &self,
        options: &DockerBuilderOptions,
        env: &Environment,
        output: &OutputDir,
        file_server_config: Option<FileServerConfig>,
    ) -> Result<String>;
    fn write_supporting_files(
        &self,
        _options: &DockerBuilderOptions,
        _env: &Environment,
        _output: &OutputDir,
    ) -> Result<()> {
        Ok(())
    }
}

impl DockerfileGenerator for BuildPlan {
    fn generate_dockerfile(
        &self,
        options: &DockerBuilderOptions,
        env: &Environment,
        output: &OutputDir,
        file_server_config: Option<FileServerConfig>,
    ) -> Result<String> {
        let plan = self;

        let nix_file_names = nix_file_names_for_phases(&plan.phases.clone().unwrap_or_default());

        let mut nix_install_cmds: Vec<String> = Vec::new();
        for name in nix_file_names {
            let nix_file = output.get_relative_path(name);

            let nix_file_path = nix_file
                .to_slash()
                .context("Failed to convert nix file path to slash path.")?;

            nix_install_cmds.push(format!(
                "COPY {nix_file_path} {nix_file_path}\nRUN nix-env -if {nix_file_path} && nix-collect-garbage -d",
                nix_file_path = nix_file_path
            ));
        }
        let nix_install_cmds = nix_install_cmds.join("\n");

        let apt_pkgs = self.all_apt_packages();
        let apt_pkgs_str = if apt_pkgs.is_empty() {
            "".to_string()
        } else {
            format!(
                "RUN apt-get update && apt-get install -y --no-install-recommends {}",
                apt_pkgs.join(" ")
            )
        };

        let variables = plan.variables.clone().unwrap_or_default();
        let args_string = if variables.is_empty() {
            "".to_string()
        } else {
            format!(
                "ARG {}\nENV {}",
                // Pull the variables in from docker `--build-arg`
                variables
                    .iter()
                    .map(|var| var.0.to_string())
                    .collect::<Vec<_>>()
                    .join(" "),
                // Make the variables available at runtime
                variables
                    .iter()
                    .map(|var| format!("{}=${}", var.0, var.0))
                    .collect::<Vec<_>>()
                    .join(" ")
            )
        };

        let static_assets = plan.static_assets.clone().unwrap_or_default();
        let assets_copy_cmd = if static_assets.is_empty() {
            "".to_string()
        } else {
            let rel_assets_path = output.get_relative_path("assets");
            let rel_assets_slash_path = rel_assets_path
                .to_slash()
                .context("Failed to convert nix file path to slash path.")?;
            format!("COPY {} {}", rel_assets_slash_path, app::ASSETS_DIR)
        };

        let phases = plan.get_sorted_phases()?;

        let dockerfile_phases = phases
            .into_iter()
            .map(|phase| {
                let phase_dockerfile = phase
                    .generate_dockerfile(options, env, output, file_server_config.clone())
                    .context(format!(
                        "Generating Dockerfile for phase {}",
                        phase.get_name()
                    ))?;

                Ok(phase_dockerfile)
            })
            .collect::<Result<Vec<_>>>()?;
        let dockerfile_phases_str = dockerfile_phases.join("\n");

        let start_phase_str = plan
            .start_phase
            .clone()
            .unwrap_or_default()
            .generate_dockerfile(options, env, output, file_server_config)?;

        let base_image = plan
            .build_image
            .clone()
            .unwrap_or_else(|| DEFAULT_BASE_IMAGE.to_string());

        let dockerfile = formatdoc! {"
            FROM {base_image}

            ENTRYPOINT [\"/bin/bash\", \"-l\", \"-c\"]
            WORKDIR {APP_DIR}

            {nix_install_cmds}
            {apt_pkgs_str}
            {assets_copy_cmd}
            {args_string}

            {dockerfile_phases_str}

            {start_phase_str}
        ", 
        base_image=base_image,
        APP_DIR=APP_DIR,
        nix_install_cmds=nix_install_cmds,
        apt_pkgs_str=apt_pkgs_str,
        assets_copy_cmd=assets_copy_cmd,
        args_string=args_string,
        dockerfile_phases_str=dockerfile_phases_str,
        start_phase_str=start_phase_str};

        Ok(dockerfile)
    }

    fn write_supporting_files(
        &self,
        options: &DockerBuilderOptions,
        env: &Environment,
        output: &OutputDir,
    ) -> Result<()> {
        self.write_assets(self, output).context("Writing assets")?;

        let nix_expressions =
            create_nix_expressions_for_phases(&self.phases.clone().unwrap_or_default());

        for (name, nix_expression) in nix_expressions {
            let nix_path = output.get_absolute_path(name);
            let mut nix_file = File::create(nix_path).context("Creating Nix environment file")?;
            nix_file
                .write_all(nix_expression.as_bytes())
                .context("Unable to write Nix expression")?;
        }

        for phase in self.get_sorted_phases()? {
            phase
                .write_supporting_files(options, env, output)
                .context(format!("Writing files for phase {}", phase.get_name()))?;
        }

        Ok(())
    }
}

impl BuildPlan {
    fn write_assets(&self, plan: &BuildPlan, output: &OutputDir) -> Result<()> {
        if let Some(assets) = &plan.static_assets {
            if !assets.is_empty() {
                let static_assets_path = output.get_absolute_path("assets");
                fs::create_dir_all(&static_assets_path).context("Creating static assets folder")?;

                for (name, content) in assets {
                    let path = Path::new(&static_assets_path).join(name);
                    let parent = path.parent().unwrap();
                    fs::create_dir_all(parent)
                        .context(format!("Creating parent directory for {}", name))?;
                    let mut file =
                        File::create(path).context(format!("Creating asset file for {}", name))?;
                    file.write_all(content.as_bytes())
                        .context(format!("Writing asset {}", name))?;
                }
            }
        }

        Ok(())
    }

    fn all_apt_packages(&self) -> Vec<String> {
        self.phases
            .clone()
            .unwrap_or_default()
            .values()
            .flat_map(|phase| phase.apt_pkgs.clone().unwrap_or_default())
            .collect()
    }
}

impl DockerfileGenerator for StartPhase {
    fn generate_dockerfile(
        &self,
        _options: &DockerBuilderOptions,
        _env: &Environment,
        _output: &OutputDir,
        _file_server_config: Option<FileServerConfig>,
    ) -> Result<String> {
        let start_cmd = match &self.cmd {
            Some(cmd) => utils::get_exec_command(cmd),
            None => "".to_string(),
        };

        let dockerfile: String = match &self.run_image {
            Some(run_image) => {
                let copy_cmd = utils::get_copy_from_command(
                    "0",
                    &self.only_include_files.clone().unwrap_or_default(),
                    APP_DIR,
                );

                // RUN true to prevent a Docker bug https://github.com/moby/moby/issues/37965#issuecomment-426853382
                formatdoc! {"
                  # start
                  FROM {run_image}
                  WORKDIR {APP_DIR}
                  COPY --from=0 /etc/ssl/certs /etc/ssl/certs
                  RUN true
                  {copy_cmd}
                  {start_cmd}
                ",
                run_image=run_image,
                APP_DIR=APP_DIR,
                copy_cmd=copy_cmd,
                start_cmd=start_cmd,}
            }
            None => {
                formatdoc! {"
                  # start
                  {}
                ",
                start_cmd}
            }
        };

        Ok(dockerfile)
    }
}

impl DockerfileGenerator for Phase {
    fn generate_dockerfile(
        &self,
        options: &DockerBuilderOptions,
        env: &Environment,
<<<<<<< HEAD
        output: &OutputDir,
        file_server_config: Option<FileServerConfig>,
=======
        _output: &OutputDir,
>>>>>>> db5817ce
    ) -> Result<String> {
        let phase = self;

        let cache_key = if !options.no_cache && !env.is_config_variable_truthy("NO_CACHE") {
            options.cache_key.clone()
        } else {
            None
        };

        // Ensure paths are available in the environment
        let (build_path, run_path) = if let Some(paths) = &phase.paths {
            let joined_paths = paths.join(":");
            (
                format!("ENV PATH {}:$PATH", joined_paths),
                format!(
                    "RUN printf '\\nPATH={}:$PATH' >> /root/.profile",
                    joined_paths
                ),
            )
        } else {
            ("".to_string(), "".to_string())
        };

        // Copy over app files
        let phase_files = match (phase.get_name().as_str(), &phase.only_include_files) {
            (_, Some(files)) => files.clone(),
            _ => vec![".".to_string()],
        };
        let phase_copy_cmd = utils::get_copy_command(&phase_files, APP_DIR);

        let cmds_str = if options.incremental_cache_image.is_some() {
            let cach_copy_in_command = IncrementalCache::get_copy_to_image_command(
                &phase.cache_directories,
                &options.incremental_cache_image.clone().unwrap(),
            )?
            .join("\n");

            let cache_copy_out_command = IncrementalCache::get_copy_from_image_command(
                &phase.cache_directories,
                file_server_config,
            );

            let run_commands = [
                phase.cmds.clone().unwrap_or_default(),
                cache_copy_out_command,
            ]
            .concat()
            .iter()
            .map(|s| format!("RUN {}", s))
            .collect::<Vec<_>>()
            .join("\n");

<<<<<<< HEAD
            format!("{}\n{}", cach_copy_in_command, run_commands)
        } else {
            let cache_mount = utils::get_cache_mount(&cache_key, &phase.cache_directories);
            phase
                .cmds
                .clone()
                .unwrap_or_default()
                .iter()
                .map(|s| format!("RUN {} {}", cache_mount, s))
                .collect::<Vec<_>>()
                .join("\n")
        };

        let dockerfile_stmts = vec![
            build_path,
            run_path,
            install_nix_pkgs_str,
            apt_pkgs_str,
            phase_copy_cmd,
            cmds_str,
        ]
        .into_iter()
        .filter(|stmt| !stmt.is_empty())
        .collect::<Vec<_>>()
        .join("\n");
=======
        let dockerfile_stmts = vec![build_path, run_path, phase_copy_cmd, cmds_str]
            .into_iter()
            .filter(|stmt| !stmt.is_empty())
            .collect::<Vec<_>>()
            .join("\n");
>>>>>>> db5817ce

        let dockerfile = formatdoc! {"
            # {name} phase
            {dockerfile_stmts}
        ", 
          name=phase.get_name(),
          dockerfile_stmts=dockerfile_stmts
        };

        Ok(dockerfile)
    }

    fn write_supporting_files(
        &self,
        _options: &DockerBuilderOptions,
        _env: &Environment,
        _output: &OutputDir,
    ) -> Result<()> {
        Ok(())
    }
}

#[cfg(test)]
mod tests {
    use super::*;

    #[test]
    fn test_phase_generation() {
        let mut phase = Phase::new("test");
        phase.add_cmd("echo test");
        phase.add_apt_pkgs(vec!["wget".to_owned()]);

        let dockerfile = phase
            .generate_dockerfile(
                &DockerBuilderOptions::default(),
                &Environment::default(),
                &OutputDir::default(),
                Some(FileServerConfig::default()),
            )
            .unwrap();

        assert!(dockerfile.contains("echo test"));
    }

    #[test]
    fn test_plan_generation() {
        let mut plan = BuildPlan::default();

        let mut test1 = Phase::new("test1");
        test1.add_cmd("echo test1");
        test1.add_apt_pkgs(vec!["wget".to_owned()]);
        plan.add_phase(test1);

        let mut test2 = Phase::new("test2");
        test2.add_cmd("echo test2");
        plan.add_phase(test2);

        let dockerfile = plan
            .generate_dockerfile(
                &DockerBuilderOptions::default(),
                &Environment::default(),
                &OutputDir::default(),
                Some(FileServerConfig::default()),
            )
            .unwrap();

        assert!(dockerfile.contains("echo test1"));
        assert!(dockerfile.contains("echo test2"));
        assert!(dockerfile.contains("apt-get update"));
        assert!(dockerfile.contains("wget"));
    }
}<|MERGE_RESOLUTION|>--- conflicted
+++ resolved
@@ -335,12 +335,8 @@
         &self,
         options: &DockerBuilderOptions,
         env: &Environment,
-<<<<<<< HEAD
-        output: &OutputDir,
+        _output: &OutputDir,
         file_server_config: Option<FileServerConfig>,
-=======
-        _output: &OutputDir,
->>>>>>> db5817ce
     ) -> Result<String> {
         let phase = self;
 
@@ -393,7 +389,6 @@
             .collect::<Vec<_>>()
             .join("\n");
 
-<<<<<<< HEAD
             format!("{}\n{}", cach_copy_in_command, run_commands)
         } else {
             let cache_mount = utils::get_cache_mount(&cache_key, &phase.cache_directories);
@@ -407,25 +402,11 @@
                 .join("\n")
         };
 
-        let dockerfile_stmts = vec![
-            build_path,
-            run_path,
-            install_nix_pkgs_str,
-            apt_pkgs_str,
-            phase_copy_cmd,
-            cmds_str,
-        ]
-        .into_iter()
-        .filter(|stmt| !stmt.is_empty())
-        .collect::<Vec<_>>()
-        .join("\n");
-=======
         let dockerfile_stmts = vec![build_path, run_path, phase_copy_cmd, cmds_str]
             .into_iter()
             .filter(|stmt| !stmt.is_empty())
             .collect::<Vec<_>>()
             .join("\n");
->>>>>>> db5817ce
 
         let dockerfile = formatdoc! {"
             # {name} phase
