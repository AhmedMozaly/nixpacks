use super::ImageBuilder;

#[derive(Clone, Default, Debug)]
#[allow(clippy::struct_excessive_bools)]
pub struct DockerBuilderOptions {
    pub name: Option<String>,
    pub out_dir: Option<String>,
    pub print_dockerfile: bool,
    pub tags: Vec<String>,
    pub labels: Vec<String>,
    pub quiet: bool,
    pub cache_key: Option<String>,
    pub no_cache: bool,
    pub platform: Vec<String>,
<<<<<<< HEAD
    pub nix_proxy: Option<String>,
    pub cache_from: Option<String>,
    pub cache_to: Option<String>,
    pub inline_caching: bool,
=======
    pub current_dir: bool,
>>>>>>> ebd55cb5
}

mod cache;
pub mod docker_image_builder;
mod dockerfile_generation;
mod utils;<|MERGE_RESOLUTION|>--- conflicted
+++ resolved
@@ -12,14 +12,11 @@
     pub cache_key: Option<String>,
     pub no_cache: bool,
     pub platform: Vec<String>,
-<<<<<<< HEAD
+    pub current_dir: bool,
     pub nix_proxy: Option<String>,
     pub cache_from: Option<String>,
     pub cache_to: Option<String>,
     pub inline_caching: bool,
-=======
-    pub current_dir: bool,
->>>>>>> ebd55cb5
 }
 
 mod cache;
