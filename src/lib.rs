--- conflicted
+++ resolved
@@ -6,13 +6,8 @@
         AppBuilderOptions,
     },
     providers::{
-<<<<<<< HEAD
-        deno::DenoProvider, go::GolangProvider, haskell::HaskellStackProvider, npm::NpmProvider,
-        python::PythonProvider, rust::RustProvider, yarn::YarnProvider,
-=======
         deno::DenoProvider, go::GolangProvider, node::NodeProvider, python::PythonProvider,
-        rust::RustProvider,
->>>>>>> eb1c51c1
+        rust::RustProvider, haskell::HaskellStackProvider
     },
 };
 use anyhow::{bail, Result};
@@ -29,11 +24,7 @@
         &NodeProvider {},
         &RustProvider {},
         &PythonProvider {},
-<<<<<<< HEAD
-        &DenoProvider {},
         &HaskellStackProvider {},
-=======
->>>>>>> eb1c51c1
     ]
 }
 
