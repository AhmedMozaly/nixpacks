--- conflicted
+++ resolved
@@ -4,24 +4,17 @@
         docker::{DockerBuilder, DockerBuilderOptions},
         Builder,
     },
-<<<<<<< HEAD
-    providers::{
-        crystal::CrystalProvider, csharp::CSharpProvider, deno::DenoProvider, go::GolangProvider,
-        haskell::HaskellStackProvider, node::NodeProvider, python::PythonProvider,
-        rust::RustProvider,
-=======
     environment::Environment,
     logger::Logger,
     nix::pkg::Pkg,
     plan::{
         generator::{GeneratePlanOptions, NixpacksBuildPlanGenerator},
         BuildPlan, PlanGenerator,
->>>>>>> 57905fd8
     },
 };
 use anyhow::Result;
 use providers::{
-    crystal::CrystalProvider, deno::DenoProvider, go::GolangProvider,
+    crystal::CrystalProvider, csharp::CSharpProvider, deno::DenoProvider, go::GolangProvider,
     haskell::HaskellStackProvider, node::NodeProvider, python::PythonProvider, rust::RustProvider,
     Provider,
 };
