use anyhow::Context;
use nixpacks::build;
use serde_json::json;
use std::io::{BufRead, BufReader};
use std::time::Duration;
use std::{
    process::{Command, Stdio},
    thread, time,
};
use uuid::Uuid;

const TIMEOUT_SECONDS: i32 = 5;

fn get_container_ids_from_image(image: String) -> String {
    let output = Command::new("docker")
        .arg("ps")
        .arg("-a")
        .arg("-q")
        .arg("--filter")
        .arg(format!("ancestor={}", image))
        .output()
        .expect("failed to execute docker ps");

    String::from_utf8_lossy(&output.stdout).to_string()
}

fn stop_containers(container_id: &str) {
    Command::new("docker")
        .arg("stop")
        .arg(container_id)
        .spawn()
        .unwrap()
        .wait()
        .context("Stopping container")
        .unwrap();
}

fn remove_containers(container_id: &str) {
    Command::new("docker")
        .arg("rm")
        .arg(container_id)
        .spawn()
        .unwrap()
        .wait()
        .context("Removing container")
        .unwrap();
}

fn stop_and_remove_container_by_image(image: String) {
    let container_ids = get_container_ids_from_image(image);
    let container_id = container_ids.trim().split('\n').collect::<Vec<_>>()[0].to_string();

    stop_and_remove_container(container_id);
}

fn stop_and_remove_container(name: String) {
    stop_containers(&name);
    remove_containers(&name);
}

struct Config {
    environment_variables: Option<serde_json::Value>,
    network: Option<String>,
}
/// Runs an image with Docker and returns the output
/// The image is automatically stopped and removed after `TIMEOUT_SECONDS`
fn run_image(name: String, cfg: Option<Config>) -> String {
    let mut cmd = Command::new("docker");
    cmd.arg("run");

    if let Some(config) = cfg {
        if let Some(variables) = config.environment_variables {
            for (key, value) in variables.as_object().unwrap() {
                // arg must be processed as str or else we get extra quotes
                let arg = format!("{}={}", key, value.as_str().unwrap());
                cmd.arg("-e").arg(arg);
            }
        }
        if let Some(network) = config.network {
            cmd.arg("--net").arg(network);
        }
    }
    cmd.arg(name.clone());
    cmd.stdout(Stdio::piped());

    let mut child = cmd.spawn().unwrap();
    let stdout = child.stdout.take().unwrap();

    let cloned_name = name.clone();

    let thread = thread::spawn(move || {
        for _ in 0..TIMEOUT_SECONDS {
            if let Ok(Some(_)) = child.try_wait() {
                return;
            }

            thread::sleep(time::Duration::from_secs(1));
        }

        stop_and_remove_container_by_image(name.clone());
        child.kill().unwrap();
    });

    let reader = BufReader::new(stdout);
    let output = reader
        .lines()
        .map(|line| line.unwrap())
        .collect::<Vec<_>>()
        .join("\n");

    thread.join().unwrap();

    // Clean up container when done
    stop_and_remove_container_by_image(cloned_name);

    output
}

/// Builds a directory with default options
/// Returns the randomly generated image name
fn simple_build(path: &str) -> String {
    let name = Uuid::new_v4().to_string();
    build(
        path,
        Some(name.clone()),
        Vec::new(),
        None,
        None,
        true,
        Vec::new(),
        None,
        None,
        Vec::new(),
        Vec::new(),
        true,
    )
    .unwrap();

    name
}
const POSTGRES_IMAGE: &str = "postgres";

struct Network {
    name: String,
}

fn attach_container_to_network(network_name: String, container_name: String) {
    let mut docker_cmd = Command::new("docker");

    docker_cmd
        .arg("network")
        .arg("connect")
        .arg(network_name)
        .arg(container_name)
        .spawn()
        .unwrap()
        .wait()
        .context("Setting up network")
        .unwrap();
}

fn create_network() -> Network {
    let mut docker_cmd = Command::new("docker");

    let network_name = format!("test-net-{}", Uuid::new_v4());

    docker_cmd
        .arg("network")
        .arg("create")
        .arg(network_name.clone())
        .spawn()
        .unwrap()
        .wait()
        .context("Setting up network")
        .unwrap();

    Network { name: network_name }
}

fn remove_network(network_name: String) {
    let mut docker_cmd = Command::new("docker");

    docker_cmd
        .arg("network")
        .arg("rm")
        .arg(network_name)
        .spawn()
        .unwrap()
        .wait()
        .context("Tearing down network")
        .unwrap();
}

struct Container {
    name: String,
    config: Option<Config>,
}

fn run_postgres() -> Container {
    let mut docker_cmd = Command::new("docker");

    let hash = Uuid::new_v4().to_string();
    let container_name = format!("postgres-{}", hash);
    let password = hash;
    let port = "5432";
    // run
    docker_cmd.arg("run");

    // Set Needed Envvars
    docker_cmd
        .arg("-e")
        .arg(format!("POSTGRES_PASSWORD={}", &password));

    // Run detached
    docker_cmd.arg("-d");

    // attach name
    docker_cmd.arg("--name").arg(container_name.clone());

    // Assign image
    docker_cmd.arg(POSTGRES_IMAGE);

    // Run the command
    docker_cmd
        .spawn()
        .unwrap()
        .wait()
        .context("Building postgres")
        .unwrap();

    Container {
        name: container_name.clone(),
        config: Some(Config {
            environment_variables: Some(json!({
                "PGPORT": port,
                "PGUSER": "postgres",
                "PGDATABASE": "postgres",
                "PGPASSWORD": password,
                "PGHOST": container_name,
            })),
            network: None,
        }),
    }
}

#[test]
fn test_node() {
    let name = simple_build("./examples/node");
    assert!(run_image(name, None).contains("Hello from Node"));
}

#[test]
fn test_node_custom_version() {
    let name = simple_build("./examples/node-custom-version");
<<<<<<< HEAD
    let output = run_image(name, None);
    assert!(output.contains("Node version: v14"));
=======
    let output = run_image(name);
    assert!(output.contains("Node version: v18"));
>>>>>>> 6308556b
}

#[test]
fn test_node_no_lockfile() {
    let name = simple_build("./examples/node-no-lockfile");
    let output = run_image(name, None);
    assert!(output.contains("Hello from Node"));
}

#[test]
fn test_yarn_custom_version() {
    let name = simple_build("./examples/yarn-custom-node-version");
    let output = run_image(name, None);
    assert!(output.contains("Node version: v14"));
}

#[test]
fn test_yarn_berry() {
    let name = simple_build("./examples/yarn-berry");
    let output = run_image(name, None);
    assert!(output.contains("Hello from Yarn v2+"));
}

#[test]
fn test_yarn_prisma() {
    let name = simple_build("./examples/yarn-prisma");
    let output = run_image(name, None);
    assert!(output.contains("My post content"));
}

#[test]
fn test_pnpm() {
    let name = simple_build("./examples/pnpm");
    let output = run_image(name, None);
    assert!(output.contains("Hello from PNPM"));
}

#[test]
fn test_pnpm_custom_version() {
    let name = simple_build("./examples/pnpm-custom-node-version");
    let output = run_image(name, None);
    assert!(output.contains("Hello from PNPM"));
}

#[test]
fn test_python() {
    let name = simple_build("./examples/python");
    let output = run_image(name, None);
    assert!(output.contains("Hello from Python"));
}

#[test]
fn test_python_2() {
    let name = simple_build("./examples/python-2");
    let output = run_image(name, None);
    assert!(output.contains("Hello from Python 2"));
}

#[test]
<<<<<<< HEAD
fn test_django() {
    // Create the network
    let n = create_network();
    let network_name = n.name.clone();

    // Create the postgres instance
    let c = run_postgres();
    let container_name = c.name.clone();

    // Attach the postgres instance to the network
    attach_container_to_network(n.name, container_name.clone());

    // Build the Django example
    let name = simple_build("./examples/django");

    // Run the Django example on the attached network
    let output = run_image(
        name,
        Some(Config {
            environment_variables: c.config.unwrap().environment_variables,
            network: Some(network_name.clone()),
        }),
    );

    // Cleanup containers and networks
    stop_and_remove_container(container_name);
    remove_network(network_name);

    // Check if we could get to Django start
    assert!(output.contains("Booting worker"));
=======
fn test_python_poetry() {
    let name = simple_build("./examples/python-poetry");
    let output = run_image(name);
    assert!(output.contains("Hello from Python-Poetry"));
>>>>>>> 6308556b
}

#[test]
fn test_rust_custom_version() {
    let name = Uuid::new_v4().to_string();
    build(
        "./examples/rust-custom-version",
        Some(name.clone()),
        Vec::new(),
        None,
        None,
        true,
        vec!["NIXPACKS_NO_MUSL=1"],
        None,
        None,
        Vec::new(),
        Vec::new(),
        true,
    )
    .unwrap();

    let output = run_image(name, None);
    assert!(output.contains("cargo 1.56.0"));
}

#[test]
fn test_go() {
    let name = simple_build("./examples/go");
    let output = run_image(name, None);
    assert!(output.contains("Hello from Go"));
}

#[test]
fn test_go_custom_version() {
    let name = simple_build("./examples/go-custom-version");
    let output = run_image(name);
    assert!(output.contains("Hello from go1.18"));
}

#[test]
fn test_haskell_stack() {
    let name = simple_build("./examples/haskell-stack");
    let output = run_image(name, None);
    assert!(output.contains("Hello from Haskell"));
}

#[test]
fn test_crystal() {
    let name = simple_build("./examples/crystal");
    let output = run_image(name, None);
    assert!(output.contains("Hello from Crystal"));
}

#[test]
fn test_cowsay() {
    let name = Uuid::new_v4().to_string();
    build(
        "./examples/hello",
        Some(name.clone()),
        vec!["cowsay"],
        None,
        Some("./start.sh".to_string()),
        false,
        Vec::new(),
        None,
        None,
        Vec::new(),
        Vec::new(),
        true,
    )
    .unwrap();
    let output = run_image(name, None);
    assert!(output.contains("Hello World"));
}<|MERGE_RESOLUTION|>--- conflicted
+++ resolved
@@ -252,13 +252,10 @@
 #[test]
 fn test_node_custom_version() {
     let name = simple_build("./examples/node-custom-version");
-<<<<<<< HEAD
     let output = run_image(name, None);
     assert!(output.contains("Node version: v14"));
-=======
     let output = run_image(name);
     assert!(output.contains("Node version: v18"));
->>>>>>> 6308556b
 }
 
 #[test]
@@ -318,7 +315,6 @@
 }
 
 #[test]
-<<<<<<< HEAD
 fn test_django() {
     // Create the network
     let n = create_network();
@@ -349,12 +345,12 @@
 
     // Check if we could get to Django start
     assert!(output.contains("Booting worker"));
-=======
+
+#[test]
 fn test_python_poetry() {
     let name = simple_build("./examples/python-poetry");
     let output = run_image(name);
     assert!(output.contains("Hello from Python-Poetry"));
->>>>>>> 6308556b
 }
 
 #[test]
